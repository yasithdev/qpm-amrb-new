--- conflicted
+++ resolved
@@ -103,15 +103,7 @@
         # transform
         trans = []
         trans.append(ToTensor())
-<<<<<<< HEAD
-        trans.append(ZeroPad2D(2, 2, 2, 2))
-        
-        # in our experiments we are interested in a low res image (otherwise reconstruction is hard)
-        # trans.append(Resize(size=(64, 64), antialias=True))
-        # h = w = 64
-=======
         trans.append(AddGaussianNoise(0.0, 0.1)) # dequantization
->>>>>>> 0bd897ac
         
         if self.aug_hw_224:
             trans.append(Resize(size=(224, 224), antialias=True))
